--- conflicted
+++ resolved
@@ -12,11 +12,7 @@
 env: 
   PLUGIN_NAME: query-workbench-dashboards
   OPENSEARCH_VERSION: 'main'
-<<<<<<< HEAD
   OPENSEARCH_PLUGIN_VERSION: 3.0.0.0
-=======
-  OPENSEARCH_PLUGIN_VERSION: 2.4.0.0
->>>>>>> 03f30e30
 
 jobs:
   build:
@@ -80,5 +76,4 @@
         uses: actions/upload-artifact@v1 # can't update to v3 because upload fails
         with:
           name: workbench-${{ matrix.os }}
-          path: ../OpenSearch-Dashboards/plugins/workbench/build
-          +          path: ../OpenSearch-Dashboards/plugins/workbench/build