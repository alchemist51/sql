--- conflicted
+++ resolved
@@ -12,7 +12,6 @@
 import com.fasterxml.jackson.databind.ObjectMapper;
 import java.io.IOException;
 import java.io.InputStream;
-import java.security.PrivilegedExceptionAction;
 import java.util.HashMap;
 import java.util.HashSet;
 import java.util.List;
@@ -110,20 +109,7 @@
         new Catalog(DEFAULT_CATALOG_NAME, ConnectorType.OPENSEARCH, storageEngine));
   }
 
-<<<<<<< HEAD
-  private StorageEngine createStorageEngine(CatalogMetadata catalog) throws URISyntaxException {
-    StorageEngine storageEngine;
-=======
-  private <T> T doPrivileged(PrivilegedExceptionAction<T> action) {
-    try {
-      return SecurityAccess.doPrivileged(action);
-    } catch (IOException e) {
-      throw new IllegalStateException("Failed to perform privileged action", e);
-    }
-  }
-
   private StorageEngine createStorageEngine(CatalogMetadata catalog) {
->>>>>>> b56edc7b
     ConnectorType connector = catalog.getConnector();
     switch (connector) {
       case PROMETHEUS:
